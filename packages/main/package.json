{
<<<<<<< HEAD
  "name": "@fuyun/generative-ai",
  "version": "0.2.0",
=======
  "name": "@google/generative-ai",
  "version": "0.2.1",
>>>>>>> d9c3f4d4
  "description": "Google AI JavaScript SDK",
  "main": "dist/index.js",
  "module": "dist/index.mjs",
  "typings": "dist/generative-ai.d.ts",
  "exports": {
    ".": {
      "types": "./dist/generative-ai.d.ts",
      "require": "./dist/index.js",
      "import": "./dist/index.mjs",
      "default": "./dist/index.js"
    },
    "./package.json": "./package.json"
  },
  "engines": {
    "node": ">=18.0.0"
  },
  "files": [
    "dist"
  ],
  "scripts": {
    "build": "rollup -c && yarn api-report",
    "test": "yarn lint && yarn test:node:unit",
    "test:web:integration": "yarn build && yarn web-test-runner",
    "test:node:unit": "TS_NODE_COMPILER_OPTIONS='{\"module\":\"commonjs\"}' mocha \"src/**/*.test.ts\"",
    "test:node:integration": "yarn build && TS_NODE_COMPILER_OPTIONS='{\"module\":\"commonjs\"}' mocha \"test-integration/node/**/*.test.ts\"",
    "lint": "eslint -c .eslintrc.js '**/*.ts' --ignore-path '../../.gitignore'",
    "api-report": "api-extractor run --local --verbose",
    "docs": "yarn build && yarn api-documenter markdown -i ./temp -o ../../docs/reference/"
  },
  "repository": {
    "type": "git",
    "url": "git+https://github.com/ifuyun/generative-ai-js.git"
  },
  "author": "",
  "license": "Apache-2.0",
  "bugs": {
    "url": "https://github.com/ifuyun/generative-ai-js/issues"
  },
  "homepage": "https://github.com/ifuyun/generative-ai-js#readme"
}<|MERGE_RESOLUTION|>--- conflicted
+++ resolved
@@ -1,11 +1,6 @@
 {
-<<<<<<< HEAD
   "name": "@fuyun/generative-ai",
-  "version": "0.2.0",
-=======
-  "name": "@google/generative-ai",
   "version": "0.2.1",
->>>>>>> d9c3f4d4
   "description": "Google AI JavaScript SDK",
   "main": "dist/index.js",
   "module": "dist/index.mjs",
