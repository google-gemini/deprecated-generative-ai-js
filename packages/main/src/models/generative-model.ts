/**
 * @license
 * Copyright 2023 Google LLC
 *
 * Licensed under the Apache License, Version 2.0 (the "License");
 * you may not use this file except in compliance with the License.
 * You may obtain a copy of the License at
 *
 *   http://www.apache.org/licenses/LICENSE-2.0
 *
 * Unless required by applicable law or agreed to in writing, software
 * distributed under the License is distributed on an "AS IS" BASIS,
 * WITHOUT WARRANTIES OR CONDITIONS OF ANY KIND, either express or implied.
 * See the License for the specific language governing permissions and
 * limitations under the License.
 */

import {
  generateContent,
  generateContentStream,
} from "../methods/generate-content";
import {
  BatchEmbedContentsRequest,
  BatchEmbedContentsResponse,
  CountTokensRequest,
  CountTokensResponse,
  EmbedContentRequest,
  EmbedContentResponse,
  GenerateContentRequest,
  GenerateContentResult,
  GenerateContentStreamResult,
  GenerationConfig,
  ModelParams,
  Part,
  RequestOptions,
  SafetySetting,
  StartChatParams,
} from "../../types";
import { ChatSession } from "../methods/chat-session";
import { countTokens } from "../methods/count-tokens";
import { batchEmbedContents, embedContent } from "../methods/embed-content";
import {
  formatEmbedContentInput,
  formatGenerateContentInput,
} from "../requests/request-helpers";

/**
 * Class for generative model APIs.
 * @public
 */
export class GenerativeModel {
  model: string;
  generationConfig: GenerationConfig;
  safetySettings: SafetySetting[];
  requestOptions: RequestOptions;

  constructor(
    public apiKey: string,
    modelParams: ModelParams,
<<<<<<< HEAD
    public baseURL?: string
=======
    requestOptions?: RequestOptions,
>>>>>>> d8f22d22
  ) {
    if (modelParams.model.startsWith("models/")) {
      this.model = modelParams.model.split("models/")?.[1];
    } else {
      this.model = modelParams.model;
    }
    this.generationConfig = modelParams.generationConfig || {};
    this.safetySettings = modelParams.safetySettings || [];
<<<<<<< HEAD
    this.baseURL = baseURL || 'https://generativelanguage.googleapis.com';
=======
    this.requestOptions = requestOptions || {};
>>>>>>> d8f22d22
  }

  /**
   * Makes a single non-streaming call to the model
   * and returns an object containing a single {@link GenerateContentResponse}.
   */
  async generateContent(
    request: GenerateContentRequest | string | Array<string | Part>,
  ): Promise<GenerateContentResult> {
    const formattedParams = formatGenerateContentInput(request);
<<<<<<< HEAD
    return generateContent(this.apiKey, this.model, {
      generationConfig: this.generationConfig,
      safetySettings: this.safetySettings,
      ...formattedParams,
    }, this.baseURL);
=======
    return generateContent(
      this.apiKey,
      this.model,
      {
        generationConfig: this.generationConfig,
        safetySettings: this.safetySettings,
        ...formattedParams,
      },
      this.requestOptions,
    );
>>>>>>> d8f22d22
  }

  /**
   * Makes a single streaming call to the model
   * and returns an object containing an iterable stream that iterates
   * over all chunks in the streaming response as well as
   * a promise that returns the final aggregated response.
   */
  async generateContentStream(
    request: GenerateContentRequest | string | Array<string | Part>,
  ): Promise<GenerateContentStreamResult> {
    const formattedParams = formatGenerateContentInput(request);
<<<<<<< HEAD
    return generateContentStream(this.apiKey, this.model, {
      generationConfig: this.generationConfig,
      safetySettings: this.safetySettings,
      ...formattedParams,
    }, this.baseURL);
=======
    return generateContentStream(
      this.apiKey,
      this.model,
      {
        generationConfig: this.generationConfig,
        safetySettings: this.safetySettings,
        ...formattedParams,
      },
      this.requestOptions,
    );
>>>>>>> d8f22d22
  }

  /**
   * Gets a new {@link ChatSession} instance which can be used for
   * multi-turn chats.
   */
  startChat(startChatParams?: StartChatParams): ChatSession {
<<<<<<< HEAD
    return new ChatSession(this.apiKey, this.model, this.baseURL, startChatParams);
=======
    return new ChatSession(
      this.apiKey,
      this.model,
      startChatParams,
      this.requestOptions,
    );
>>>>>>> d8f22d22
  }

  /**
   * Counts the tokens in the provided request.
   */
  async countTokens(
    request: CountTokensRequest | string | Array<string | Part>,
  ): Promise<CountTokensResponse> {
    const formattedParams = formatGenerateContentInput(request);
    return countTokens(this.apiKey, this.model, this.baseURL, formattedParams);
  }

  /**
   * Embeds the provided content.
   */
  async embedContent(
    request: EmbedContentRequest | string | Array<string | Part>,
  ): Promise<EmbedContentResponse> {
    const formattedParams = formatEmbedContentInput(request);
    return embedContent(this.apiKey, this.model, this.baseURL, formattedParams);
  }

  /**
   * Embeds an array of {@link EmbedContentRequest}s.
   */
  async batchEmbedContents(
    batchEmbedContentRequest: BatchEmbedContentsRequest,
  ): Promise<BatchEmbedContentsResponse> {
    return batchEmbedContents(
      this.apiKey,
      this.model,
      this.baseURL,
      batchEmbedContentRequest,
      this.requestOptions,
    );
  }
}<|MERGE_RESOLUTION|>--- conflicted
+++ resolved
@@ -57,11 +57,7 @@
   constructor(
     public apiKey: string,
     modelParams: ModelParams,
-<<<<<<< HEAD
-    public baseURL?: string
-=======
     requestOptions?: RequestOptions,
->>>>>>> d8f22d22
   ) {
     if (modelParams.model.startsWith("models/")) {
       this.model = modelParams.model.split("models/")?.[1];
@@ -70,11 +66,7 @@
     }
     this.generationConfig = modelParams.generationConfig || {};
     this.safetySettings = modelParams.safetySettings || [];
-<<<<<<< HEAD
-    this.baseURL = baseURL || 'https://generativelanguage.googleapis.com';
-=======
     this.requestOptions = requestOptions || {};
->>>>>>> d8f22d22
   }
 
   /**
@@ -85,13 +77,6 @@
     request: GenerateContentRequest | string | Array<string | Part>,
   ): Promise<GenerateContentResult> {
     const formattedParams = formatGenerateContentInput(request);
-<<<<<<< HEAD
-    return generateContent(this.apiKey, this.model, {
-      generationConfig: this.generationConfig,
-      safetySettings: this.safetySettings,
-      ...formattedParams,
-    }, this.baseURL);
-=======
     return generateContent(
       this.apiKey,
       this.model,
@@ -102,7 +87,6 @@
       },
       this.requestOptions,
     );
->>>>>>> d8f22d22
   }
 
   /**
@@ -115,13 +99,6 @@
     request: GenerateContentRequest | string | Array<string | Part>,
   ): Promise<GenerateContentStreamResult> {
     const formattedParams = formatGenerateContentInput(request);
-<<<<<<< HEAD
-    return generateContentStream(this.apiKey, this.model, {
-      generationConfig: this.generationConfig,
-      safetySettings: this.safetySettings,
-      ...formattedParams,
-    }, this.baseURL);
-=======
     return generateContentStream(
       this.apiKey,
       this.model,
@@ -132,7 +109,6 @@
       },
       this.requestOptions,
     );
->>>>>>> d8f22d22
   }
 
   /**
@@ -140,16 +116,12 @@
    * multi-turn chats.
    */
   startChat(startChatParams?: StartChatParams): ChatSession {
-<<<<<<< HEAD
-    return new ChatSession(this.apiKey, this.model, this.baseURL, startChatParams);
-=======
     return new ChatSession(
       this.apiKey,
       this.model,
       startChatParams,
       this.requestOptions,
     );
->>>>>>> d8f22d22
   }
 
   /**
@@ -159,7 +131,7 @@
     request: CountTokensRequest | string | Array<string | Part>,
   ): Promise<CountTokensResponse> {
     const formattedParams = formatGenerateContentInput(request);
-    return countTokens(this.apiKey, this.model, this.baseURL, formattedParams);
+    return countTokens(this.apiKey, this.model, formattedParams, this.requestOptions);
   }
 
   /**
@@ -169,7 +141,7 @@
     request: EmbedContentRequest | string | Array<string | Part>,
   ): Promise<EmbedContentResponse> {
     const formattedParams = formatEmbedContentInput(request);
-    return embedContent(this.apiKey, this.model, this.baseURL, formattedParams);
+    return embedContent(this.apiKey, this.model, formattedParams, this.requestOptions);
   }
 
   /**
@@ -181,7 +153,6 @@
     return batchEmbedContents(
       this.apiKey,
       this.model,
-      this.baseURL,
       batchEmbedContentRequest,
       this.requestOptions,
     );
