--- conflicted
+++ resolved
@@ -34,28 +34,17 @@
   BATCH_EMBED_CONTENTS = "batchEmbedContents",
 }
 
-<<<<<<< HEAD
-export function getUrl(
-  model: string,
-  task: Task,
-  apiKey: string,
-  stream: boolean,
-  baseURL: string
-): string {
-  let url = `${baseURL}/${API_VERSION}/models/${model}:${task}?key=${apiKey}`;
-  if (stream) {
-    url += "&alt=sse";
-=======
 export class RequestUrl {
   constructor(
     public model: string,
     public task: Task,
     public apiKey: string,
     public stream: boolean,
+    public baseURL: string
   ) {}
   toString(apiKeyInUrl = this.apiKey): string {
     let url =
-      `${BASE_URL}/${API_VERSION}` +
+      `${this.baseURL}/${API_VERSION}` +
       `/models/${this.model}:${this.task}?key=${apiKeyInUrl}`;
     if (this.stream) {
       url += "&alt=sse";
@@ -64,7 +53,6 @@
   }
   toObscuredString(): string {
     return this.toString("__API_KEY__");
->>>>>>> 670c99f0
   }
 }
 
