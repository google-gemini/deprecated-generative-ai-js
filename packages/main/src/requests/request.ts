/**
 * @license
 * Copyright 2024 Google LLC
 *
 * Licensed under the Apache License, Version 2.0 (the "License");
 * you may not use this file except in compliance with the License.
 * You may obtain a copy of the License at
 *
 *   http://www.apache.org/licenses/LICENSE-2.0
 *
 * Unless required by applicable law or agreed to in writing, software
 * distributed under the License is distributed on an "AS IS" BASIS,
 * WITHOUT WARRANTIES OR CONDITIONS OF ANY KIND, either express or implied.
 * See the License for the specific language governing permissions and
 * limitations under the License.
 */

import { RequestOptions } from "../../types";
import { GoogleGenerativeAIError } from "../errors";

export const DEFAULT_BASE_URL = "https://generativelanguage.googleapis.com";

export const DEFAULT_API_VERSION = "v1";

/**
 * We can't `require` package.json if this runs on web. We will use rollup to
 * swap in the version number here at build time.
 */
const PACKAGE_VERSION = "__PACKAGE_VERSION__";
const PACKAGE_LOG_HEADER = "genai-js";

export enum Task {
  GENERATE_CONTENT = "generateContent",
  STREAM_GENERATE_CONTENT = "streamGenerateContent",
  COUNT_TOKENS = "countTokens",
  EMBED_CONTENT = "embedContent",
  BATCH_EMBED_CONTENTS = "batchEmbedContents",
}

export class RequestUrl {
  constructor(
    public model: string,
    public task: Task,
    public apiKey: string,
    public stream: boolean,
    public requestOptions: RequestOptions,
  ) {}
  toString(): string {
    const apiVersion = this.requestOptions?.apiVersion || DEFAULT_API_VERSION;
    const baseUrl = this.requestOptions?.baseUrl || DEFAULT_BASE_URL;
    let url = `${baseUrl}/${apiVersion}/${this.model}:${this.task}`;
    if (this.stream) {
      url += "?alt=sse";
    }
    return url;
  }
}

/**
 * Simple, but may become more complex if we add more versions to log.
 */
export function getClientHeaders(requestOptions: RequestOptions): string {
  const clientHeaders = [];
  if (requestOptions?.apiClient) {
    clientHeaders.push(requestOptions.apiClient);
  }
  clientHeaders.push(`${PACKAGE_LOG_HEADER}/${PACKAGE_VERSION}`);
  return clientHeaders.join(" ");
}

export async function getHeaders(url: RequestUrl): Promise<Headers> {
  const headers = new Headers();
  headers.append('Content-Type', 'application/json');
  headers.append('x-goog-api-client', getClientHeaders(url.requestOptions));
  headers.append('x-goog-api-key', url.apiKey);
  return headers;
}

export async function constructRequest(
  model: string,
  task: Task,
  apiKey: string,
  stream: boolean,
  body: string,
  requestOptions?: RequestOptions
): Promise<{ url: string; fetchOptions: RequestInit }> {
  const url = new RequestUrl(model, task, apiKey, stream, requestOptions);
  return {
    url: url.toString(),
    fetchOptions: {
      ...buildFetchOptions(requestOptions),
      method: 'POST',
      headers: await getHeaders(url),
      body
    }
  };
}

/**
 * Wrapper for _makeRequestInternal that automatically uses native fetch,
 * allowing _makeRequestInternal to be tested with a mocked fetch function.
 */
export async function makeRequest(
  model: string,
  task: Task,
  apiKey: string,
  stream: boolean,
  body: string,
  requestOptions?: RequestOptions): Promise<Response> {
    return _makeRequestInternal(model, task, apiKey, stream, body, requestOptions, fetch);
  }

export async function _makeRequestInternal(
  model: string,
  task: Task,
  apiKey: string,
  stream: boolean,
  body: string,
  requestOptions?: RequestOptions,
  // Allows this to be stubbed for tests
  fetchFn = fetch
): Promise<Response> {
  const url = new RequestUrl(model, task, apiKey, stream, requestOptions);
  let response;
  try {
<<<<<<< HEAD
    const request = await constructRequest(
      model,
      task,
      apiKey,
      stream,
=======
    response = await fetch(url.toString(), {
      ...buildFetchOptions(requestOptions),
      method: "POST",
      headers: {
        "Content-Type": "application/json",
        "x-goog-api-client": getClientHeaders(requestOptions),
        "x-goog-api-key": url.apiKey,
      },
>>>>>>> 6fcca28d
      body,
      requestOptions
    );
    response = await fetchFn(request.url, request.fetchOptions);
    if (!response.ok) {
      let message = "";
      try {
        const json = await response.json();
        message = json.error.message;
        if (json.error.details) {
          message += ` ${JSON.stringify(json.error.details)}`;
        }
      } catch (e) {
        // ignored
      }
      throw new Error(`[${response.status} ${response.statusText}] ${message}`);
    }
  } catch (e) {
    const err = new GoogleGenerativeAIError(
      `Error fetching from ${url.toString()}: ${e.message}`,
    );
    err.stack = e.stack;
    throw err;
  }
  return response;
}

/**
 * Generates the request options to be passed to the fetch API.
 * @param requestOptions - The user-defined request options.
 * @returns The generated request options.
 */
function buildFetchOptions(requestOptions?: RequestOptions): RequestInit {
  const fetchOptions = {} as RequestInit;
  if (requestOptions?.timeout >= 0) {
    const abortController = new AbortController();
    const signal = abortController.signal;
    setTimeout(() => abortController.abort(), requestOptions.timeout);
    fetchOptions.signal = signal;
  }
  return fetchOptions;
}<|MERGE_RESOLUTION|>--- conflicted
+++ resolved
@@ -123,22 +123,11 @@
   const url = new RequestUrl(model, task, apiKey, stream, requestOptions);
   let response;
   try {
-<<<<<<< HEAD
     const request = await constructRequest(
       model,
       task,
       apiKey,
       stream,
-=======
-    response = await fetch(url.toString(), {
-      ...buildFetchOptions(requestOptions),
-      method: "POST",
-      headers: {
-        "Content-Type": "application/json",
-        "x-goog-api-client": getClientHeaders(requestOptions),
-        "x-goog-api-key": url.apiKey,
-      },
->>>>>>> 6fcca28d
       body,
       requestOptions
     );
