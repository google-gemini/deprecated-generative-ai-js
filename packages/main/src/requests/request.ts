--- conflicted
+++ resolved
@@ -66,13 +66,9 @@
 ): Promise<Response> {
   let response;
   try {
-<<<<<<< HEAD
-    response = await fetch(url, {
+    response = await fetch(url.toString(), {
       ...requestInit,
       ...{
-=======
-    response = await fetch(url.toString(), {
->>>>>>> 2be48f8e
       method: "POST",
       headers: {
         "Content-Type": "application/json",
