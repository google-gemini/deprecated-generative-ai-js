/**
 * @license
 * Copyright 2023 Google LLC
 *
 * Licensed under the Apache License, Version 2.0 (the "License");
 * you may not use this file except in compliance with the License.
 * You may obtain a copy of the License at
 *
 *   http://www.apache.org/licenses/LICENSE-2.0
 *
 * Unless required by applicable law or agreed to in writing, software
 * distributed under the License is distributed on an "AS IS" BASIS,
 * WITHOUT WARRANTIES OR CONDITIONS OF ANY KIND, either express or implied.
 * See the License for the specific language governing permissions and
 * limitations under the License.
 */

import {
  GenerateContentRequest,
  GenerateContentResponse,
  GenerateContentResult,
  GenerateContentStreamResult,
  RequestOptions,
} from "../../types";
import { RequestUrl, Task, makeRequest } from "../requests/request";
import { addHelpers } from "../requests/response-helpers";
import { processStream } from "../requests/stream-reader";

export async function generateContentStream(
  apiKey: string,
  model: string,
  params: GenerateContentRequest,
<<<<<<< HEAD
  baseURL: string
=======
  requestOptions?: RequestOptions,
>>>>>>> d8f22d22
): Promise<GenerateContentStreamResult> {
  const url = new RequestUrl(
    model,
    Task.STREAM_GENERATE_CONTENT,
    apiKey,
    /* stream */ true,
    baseURL
  );
  const response = await makeRequest(
    url,
    JSON.stringify(params),
    requestOptions,
  );
  return processStream(response);
}

export async function generateContent(
  apiKey: string,
  model: string,
  params: GenerateContentRequest,
<<<<<<< HEAD
  baseURL: string
=======
  requestOptions?: RequestOptions,
>>>>>>> d8f22d22
): Promise<GenerateContentResult> {
  const url = new RequestUrl(
    model,
    Task.GENERATE_CONTENT,
    apiKey,
    /* stream */ false,
    baseURL
  );
  const response = await makeRequest(
    url,
    JSON.stringify(params),
    requestOptions,
  );
  const responseJson: GenerateContentResponse = await response.json();
  const enhancedResponse = addHelpers(responseJson);
  return {
    response: enhancedResponse,
  };
}<|MERGE_RESOLUTION|>--- conflicted
+++ resolved
@@ -30,18 +30,14 @@
   apiKey: string,
   model: string,
   params: GenerateContentRequest,
-<<<<<<< HEAD
-  baseURL: string
-=======
-  requestOptions?: RequestOptions,
->>>>>>> d8f22d22
+  requestOptions: RequestOptions,
 ): Promise<GenerateContentStreamResult> {
   const url = new RequestUrl(
     model,
     Task.STREAM_GENERATE_CONTENT,
     apiKey,
     /* stream */ true,
-    baseURL
+    requestOptions
   );
   const response = await makeRequest(
     url,
@@ -55,18 +51,14 @@
   apiKey: string,
   model: string,
   params: GenerateContentRequest,
-<<<<<<< HEAD
-  baseURL: string
-=======
   requestOptions?: RequestOptions,
->>>>>>> d8f22d22
 ): Promise<GenerateContentResult> {
   const url = new RequestUrl(
     model,
     Task.GENERATE_CONTENT,
     apiKey,
     /* stream */ false,
-    baseURL
+    requestOptions
   );
   const response = await makeRequest(
     url,
