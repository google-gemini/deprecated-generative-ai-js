/**
 * @license
 * Copyright 2024 Google LLC
 *
 * Licensed under the Apache License, Version 2.0 (the "License");
 * you may not use this file except in compliance with the License.
 * You may obtain a copy of the License at
 *
 *   http://www.apache.org/licenses/LICENSE-2.0
 *
 * Unless required by applicable law or agreed to in writing, software
 * distributed under the License is distributed on an "AS IS" BASIS,
 * WITHOUT WARRANTIES OR CONDITIONS OF ANY KIND, either express or implied.
 * See the License for the specific language governing permissions and
 * limitations under the License.
 */

import {
  generateContent,
  generateContentStream,
} from "../methods/generate-content";
import {
  BatchEmbedContentsRequest,
  BatchEmbedContentsResponse,
  BidiGenerateContentSetup,
  CachedContent,
  Content,
  CountTokensRequest,
  CountTokensResponse,
  EmbedContentRequest,
  EmbedContentResponse,
  GenerateContentRequest,
  GenerateContentResult,
  GenerateContentStreamResult,
  GenerationConfig,
  LiveConnectionOptions,
  LiveGenerationConfig,
  ModelParams,
  Part,
  RequestOptions,
  SafetySetting,
  SingleRequestOptions,
  StartChatParams,
  Tool,
  ToolConfig,
} from "../../types";
import { ChatSession } from "../methods/chat-session";
import { countTokens } from "../methods/count-tokens";
import { batchEmbedContents, embedContent } from "../methods/embed-content";
import {
  formatCountTokensInput,
  formatEmbedContentInput,
  formatGenerateContentInput,
  formatSystemInstruction,
} from "../requests/request-helpers";
import { type LiveSession, connect } from "../methods/live";

/**
 * Class for generative model APIs.
 * @public
 */
export class GenerativeModel {
  model: string;
  generationConfig: GenerationConfig;
  safetySettings: SafetySetting[];
  tools?: Tool[];
  toolConfig?: ToolConfig;
  systemInstruction?: Content;
  cachedContent: CachedContent;

  constructor(
    public apiKey: string,
    modelParams: ModelParams,
    private _requestOptions: RequestOptions = {},
  ) {
    if (modelParams.model.includes("/")) {
      // Models may be named "models/model-name" or "tunedModels/model-name"
      this.model = modelParams.model;
    } else {
      // If path is not included, assume it's a non-tuned model.
      this.model = `models/${modelParams.model}`;
    }
    this.generationConfig = modelParams.generationConfig || {};
    this.safetySettings = modelParams.safetySettings || [];
    this.tools = modelParams.tools;
    this.toolConfig = modelParams.toolConfig;
    this.systemInstruction = formatSystemInstruction(
      modelParams.systemInstruction,
    );
    this.cachedContent = modelParams.cachedContent;
  }

  /**
   * Makes a single non-streaming call to the model
   * and returns an object containing a single {@link GenerateContentResponse}.
   *
   * Fields set in the optional {@link SingleRequestOptions} parameter will
   * take precedence over the {@link RequestOptions} values provided to
   * {@link GoogleGenerativeAI.getGenerativeModel }.
   */
  async generateContent(
    request: GenerateContentRequest | string | Array<string | Part>,
    requestOptions: SingleRequestOptions = {},
  ): Promise<GenerateContentResult> {
    const formattedParams = formatGenerateContentInput(request);
    const generativeModelRequestOptions: SingleRequestOptions = {
      ...this._requestOptions,
      ...requestOptions,
    };
    return generateContent(
      this.apiKey,
      this.model,
      {
        generationConfig: this.generationConfig,
        safetySettings: this.safetySettings,
        tools: this.tools,
        toolConfig: this.toolConfig,
        systemInstruction: this.systemInstruction,
        cachedContent: this.cachedContent?.name,
        ...formattedParams,
      },
      generativeModelRequestOptions,
    );
  }

  /**
   * Makes a single streaming call to the model and returns an object
   * containing an iterable stream that iterates over all chunks in the
   * streaming response as well as a promise that returns the final
   * aggregated response.
   *
   * Fields set in the optional {@link SingleRequestOptions} parameter will
   * take precedence over the {@link RequestOptions} values provided to
   * {@link GoogleGenerativeAI.getGenerativeModel }.
   */
  async generateContentStream(
    request: GenerateContentRequest | string | Array<string | Part>,
    requestOptions: SingleRequestOptions = {},
  ): Promise<GenerateContentStreamResult> {
    const formattedParams = formatGenerateContentInput(request);
    const generativeModelRequestOptions: SingleRequestOptions = {
      ...this._requestOptions,
      ...requestOptions,
    };
    return generateContentStream(
      this.apiKey,
      this.model,
      {
        generationConfig: this.generationConfig,
        safetySettings: this.safetySettings,
        tools: this.tools,
        toolConfig: this.toolConfig,
        systemInstruction: this.systemInstruction,
        cachedContent: this.cachedContent?.name,
        ...formattedParams,
      },
      generativeModelRequestOptions,
    );
  }

  /**
   * Gets a new {@link ChatSession} instance which can be used for
   * multi-turn chats.
   */
  startChat(startChatParams?: StartChatParams): ChatSession {
    return new ChatSession(
      this.apiKey,
      this.model,
      {
        generationConfig: this.generationConfig,
        safetySettings: this.safetySettings,
        tools: this.tools,
        toolConfig: this.toolConfig,
        systemInstruction: this.systemInstruction,
        cachedContent: this.cachedContent?.name,
        ...startChatParams,
      },
      this._requestOptions,
    );
  }

  /**
   * Counts the tokens in the provided request.
   *
   * Fields set in the optional {@link SingleRequestOptions} parameter will
   * take precedence over the {@link RequestOptions} values provided to
   * {@link GoogleGenerativeAI.getGenerativeModel }.
   */
  async countTokens(
    request: CountTokensRequest | string | Array<string | Part>,
    requestOptions: SingleRequestOptions = {},
  ): Promise<CountTokensResponse> {
    const formattedParams = formatCountTokensInput(request, {
      model: this.model,
      generationConfig: this.generationConfig,
      safetySettings: this.safetySettings,
      tools: this.tools,
      toolConfig: this.toolConfig,
      systemInstruction: this.systemInstruction,
      cachedContent: this.cachedContent,
    });
    const generativeModelRequestOptions: SingleRequestOptions = {
      ...this._requestOptions,
      ...requestOptions,
    };
    return countTokens(
      this.apiKey,
      this.model,
      formattedParams,
      generativeModelRequestOptions,
    );
  }

  /**
   * Embeds the provided content.
   *
   * Fields set in the optional {@link SingleRequestOptions} parameter will
   * take precedence over the {@link RequestOptions} values provided to
   * {@link GoogleGenerativeAI.getGenerativeModel }.
   */
  async embedContent(
    request: EmbedContentRequest | string | Array<string | Part>,
    requestOptions: SingleRequestOptions = {},
  ): Promise<EmbedContentResponse> {
    const formattedParams = formatEmbedContentInput(request);
    const generativeModelRequestOptions: SingleRequestOptions = {
      ...this._requestOptions,
      ...requestOptions,
    };
    return embedContent(
      this.apiKey,
      this.model,
      formattedParams,
      generativeModelRequestOptions,
    );
  }

  /**
   * Embeds an array of {@link EmbedContentRequest}s.
   *
   * Fields set in the optional {@link SingleRequestOptions} parameter will
   * take precedence over the {@link RequestOptions} values provided to
   * {@link GoogleGenerativeAI.getGenerativeModel }.
   */
  async batchEmbedContents(
    batchEmbedContentRequest: BatchEmbedContentsRequest,
    requestOptions: SingleRequestOptions = {},
  ): Promise<BatchEmbedContentsResponse> {
    const generativeModelRequestOptions: SingleRequestOptions = {
      ...this._requestOptions,
      ...requestOptions,
    };
    return batchEmbedContents(
      this.apiKey,
      this.model,
      batchEmbedContentRequest,
      generativeModelRequestOptions,
    );
  }
  
  /**
   * Connect to live streaming server. Returns an promise which resolves {@link LiveSession}
   * A promise resolves when WebSocket connection are connected and client sent a config.
   * @param [config={}] Live config.
   * @param [connectionOptions={}] Live connectiing options. You can use a custom WebSocket API.
   * 
   * @example
   * ```ts
   * import { GoogleGenerativeAI } from "@google/generative-ai";
   * 
   * const model = new GoogleGenerativeAI("apiKey")
   *   .getGenerativeModel({ model: "gemini-2.0-flash-exp" });
   * 
   * // Connect to live
   * const live = await model.connectLive({
   *   responseModalities: ["TEXT"]
   * });
   * 
   * // Sending a text.
   * live.send({
   *   text: "Hi, what's your name?"
   * });
   * 
   * for await (const event of live.listen()) {
   *   // Handling a event.
   *   console.log(event);
   * }
   * ```
   */
<<<<<<< HEAD
  connectLive(config: Omit<BidiGenerateContentSetup, 'model'> = {}, connectionOptions: LiveConnectionOptions = {}): Promise<LiveSession> {
    return connect({
      requestOptions: this._requestOptions,
      apiKey: this.apiKey,
      setup: {
        ...config,
        generationConfig: {
          ...(config.generationConfig ?? {}),
          ...(this.generationConfig as LiveGenerationConfig)
        },
        model: `models/${this.model}`,
        ...((config.tools || this.tools) ? {
          tools: [
            ...(config.tools ?? []),
            ...(this.tools ?? [])
          ]
        } : {})
      }
    }, connectionOptions);
=======
  connectLive(config: Omit<LiveConfig, 'model'> = {}, connectionOptions: LiveConnectionOptions = {}): Promise<LiveClient> {
    return connect(
      {
        requestOptions: this._requestOptions,
        apiKey: this.apiKey,
        setup: {
          ...config,
          generationConfig: {
            ...config.generationConfig,
            ...this.generationConfig,
          },
          model: this.model,
          ...(config.tools || this.tools
            ? {
                tools: [...config.tools, ...this.tools],
              }
            : {}),
        },
      },
      connectionOptions,
    );
>>>>>>> e37b359c
  }
}<|MERGE_RESOLUTION|>--- conflicted
+++ resolved
@@ -287,28 +287,7 @@
    * }
    * ```
    */
-<<<<<<< HEAD
   connectLive(config: Omit<BidiGenerateContentSetup, 'model'> = {}, connectionOptions: LiveConnectionOptions = {}): Promise<LiveSession> {
-    return connect({
-      requestOptions: this._requestOptions,
-      apiKey: this.apiKey,
-      setup: {
-        ...config,
-        generationConfig: {
-          ...(config.generationConfig ?? {}),
-          ...(this.generationConfig as LiveGenerationConfig)
-        },
-        model: `models/${this.model}`,
-        ...((config.tools || this.tools) ? {
-          tools: [
-            ...(config.tools ?? []),
-            ...(this.tools ?? [])
-          ]
-        } : {})
-      }
-    }, connectionOptions);
-=======
-  connectLive(config: Omit<LiveConfig, 'model'> = {}, connectionOptions: LiveConnectionOptions = {}): Promise<LiveClient> {
     return connect(
       {
         requestOptions: this._requestOptions,
@@ -317,9 +296,9 @@
           ...config,
           generationConfig: {
             ...config.generationConfig,
-            ...this.generationConfig,
+            ...(this.generationConfig as LiveGenerationConfig),
           },
-          model: this.model,
+          model: `models/${this.model}`,
           ...(config.tools || this.tools
             ? {
                 tools: [...config.tools, ...this.tools],
@@ -329,6 +308,5 @@
       },
       connectionOptions,
     );
->>>>>>> e37b359c
   }
 }